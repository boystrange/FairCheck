--- conflicted
+++ resolved
@@ -588,8 +588,7 @@
   **unfair subtyping** and **fair subtyping** decision algorithms
 * [`Render`](src/Render.hs): **pretty printer** for session types and error
   messages
-<<<<<<< HEAD
-* [`Main.hs`](src/Main.hs): main module and handler of command-line options
+* [`Main`](src/Main.hs): main module and handler of command-line options
 
 The `FairCheck` parser accepts a syntax that is close to, but not exactly the
 same as, the one used in the paper. The table below shows the syntax of
@@ -642,7 +641,4 @@
              |  ⌈ X : Type ⌉                  // Cast
              |  new ( X : Type ) Process in Process   // Session creation
              |  Name ⟨ ... ⟩
-```
-=======
-* [`Main`](src/Main.hs): main module and handler of command-line options
->>>>>>> d86d9c12
+```